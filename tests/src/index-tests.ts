import * as fs from 'fs';

import { 
  StacksTransaction,
} from '../../src/transaction';

import {
  StandardAuthorization,
  SponsoredAuthorization,
  SingleSigSpendingCondition,
  MessageSignature
} from '../../src/authorization'

import {
  TokenTransferPayload,
  ContractCallPayload,
  SmartContractPayload,
  PoisonPayload,
  CoinbasePayload,
} from '../../src/payload';

import {
  STXPostCondition,
  FungiblePostCondition,
  NonFungiblePostCondition
} from '../../src/postcondition';

import { 
  Address,
  LengthPrefixedString,
  LengthPrefixedList,
  AssetInfo,
  StandardPrincipal,
  ContractPrincipal
} from "../../src/types";

import { 
  COINBASE_BUFFER_LENGTH_BYTES,
  DEFAULT_CHAIN_ID,
  TransactionVersion,
  AnchorMode,
  PostConditionMode,
  AuthType,
  PayloadType,
  PrincipalType,
  PostConditionType,
  FungibleConditionCode,
  NonFungibleConditionCode,
  AddressHashMode
} 
from '../../src/constants';

import {
  BufferReader,
  hash_p2pkh
} from '../../src/utils';

import {
  StacksPublicKey,
  StacksPrivateKey
} from '../../src/keys';

import {
  TransactionSigner
} from '../../src/signer';

import {
  makeSTXTokenTransfer,
  makeSmartContractDeploy,
  makeContractCall
} from '../../src/builders';

import {
  serializeDeserialize
} from './macros';

import { 
  TrueCV, 
  FalseCV, 
  BufferCV
} from '../../src/clarity/clarityTypes';

<<<<<<< HEAD
import * as BigNum from 'bn.js';
=======
const SECRET_KEY = "e494f188c2d35887531ba474c433b1e41fadd8eb824aca983447fd4bb8b277a801";
const PUBLIC_KEY = "02215340da140268f8a472af9c2b67952fe0a68337665482dae84886adea0945c1";
const STACKS_ADDRESS = "ST3KC0MTNW34S1ZXD36JYKFD3JJMWA01M55DSJ4JE";
>>>>>>> f7099832

test('Stacks public key and private keys', () => {
  let privKeyString = "edf9aee84d9b7abc145504dde6726c64f369d37ee34ded868fabd876c26570bc";
  let pubKeyString = "04ef788b3830c00abe8f64f62dc32fc863bc0b2cafeb073b6c8e1c7657d9c2c3ab" 
    + "5b435d20ea91337cdd8c30dd7427bb098a5355e9c9bfad43797899b8137237cf"; 
  let pubKey = StacksPublicKey.fromPrivateKey(privKeyString);
  expect(pubKey.toString()).toBe(pubKeyString);

  let deserialized = serializeDeserialize(pubKey, StacksPublicKey);
  expect(deserialized.toString()).toBe(pubKeyString);

  let privKey = new StacksPrivateKey(privKeyString);
  expect(privKey.getPublicKey().toString()).toBe(pubKeyString);

  let randomKey = StacksPrivateKey.makeRandom();
  expect(randomKey.toString().length).toEqual(64);
});

test('ECDSA recoverable signature', () => {
  let privKeyString = "edf9aee84d9b7abc145504dde6726c64f369d37ee34ded868fabd876c26570bc";
  let messagetoSign = "eec72e6cd1ce0ac1dd1a0c260f099a8fc72498c80b3447f962fd5d39a3d70921";
  let correctSignature = "019901d8b1d67a7b853dc473d0609508ab2519ec370eabfef460aa0fd9234660" 
    + "787970968562da9de8b024a7f36f946b2fdcbf39b2f59247267a9d72730f19276b";
  let privKey = new StacksPrivateKey(privKeyString);
  let signature = privKey.sign(messagetoSign).toString();
  expect(signature).toBe(correctSignature);
});

test('Length prefixed strings serialization and deserialization', () => {
  let testString = 'test message string';
  let lpString = new LengthPrefixedString(testString);
  let deserialized = serializeDeserialize(lpString, LengthPrefixedString);
  expect(deserialized.content).toBe(testString);

  let longTestString = 'a'.repeat(129);
  let longString = new LengthPrefixedString(longTestString);

  expect(() => longString.serialize()).toThrow('String length exceeds maximum bytes 128');
});

test('Length prefixed list serialization and deserialization', () => {
  let addressList = [
    new Address('SP9YX31TK12T0EZKWP3GZXX8AM37JDQHAWM7VBTH'),
    new Address('SP26KJ60PHEBVMJ7DD515T3VEMM4XWJG7GMWSDFC2'),
    new Address('SP3ZZXBQXNA8296BV0D6W38FK3SK0XWM26EFT4M8C'),
    new Address('SP3E6KW7QVBBGBZDSNWWPX9672Z4MZPRRM2X68KKM'),
    new Address('SP15ZKFY43G0P3XBW95RHK82PYDT8B38QYFRY75EV')
  ];

  let lpList = new LengthPrefixedList<Address>();
  for (let index = 0; index < addressList.length; index++) {
    lpList.push(addressList[index]);
  }
  let serialized = lpList.serialize();
  
  let bufferReader = new BufferReader(serialized);
  let deserialized = LengthPrefixedList.deserialize(bufferReader, Address);

  expect(deserialized.length).toBe(addressList.length);

  for (let index = 0; index < addressList.length; index++) {
    expect(deserialized[index].toString()).toBe(addressList[index].toString());
  }
});

test('C32check addresses serialization and deserialization', () => {
  let c32AddressString = 'SP9YX31TK12T0EZKWP3GZXX8AM37JDQHAWM7VBTH';
  let address = new Address(c32AddressString);
  let deserialized = serializeDeserialize(address, Address);
  expect(deserialized.toString()).toBe(c32AddressString);
});

test('Asset info serialization and deserialization', () => {
  let assetAddress = "SP2ZP4GJDZJ1FDHTQ963F0292PE9J9752TZJ68F21";
  let assetContractName = "contract_name";
  let assetName = "asset_name";
  let assetInfo = new AssetInfo(assetAddress, assetContractName, assetName);
  let deserialized = serializeDeserialize(assetInfo, AssetInfo);
  expect(deserialized.address.toString()).toBe(assetAddress);
  expect(deserialized.contractName.toString()).toBe(assetContractName);
  expect(deserialized.assetName.toString()).toBe(assetName);
});

test('STX token transfer payload serialization and deserialization', () => {
  let recipientAddress = "SP3FGQ8Z7JY9BWYZ5WM53E0M9NK7WHJF0691NZ159";
  let amount = new BigNum(2500000);

  let payload = new TokenTransferPayload(
    recipientAddress, 
    amount, 
    "memo (not being included)", 
  );

  let deserialized = serializeDeserialize(payload, TokenTransferPayload);
  expect(deserialized.payloadType).toBe(payload.payloadType);
  expect(deserialized.recipientAddress!.toString()).toBe(recipientAddress);
  expect(deserialized.amount!.toNumber()).toBe(amount.toNumber());
});

test('Contract call payload serialization and deserialization', () => {
  let contractAddress = "SP3FGQ8Z7JY9BWYZ5WM53E0M9NK7WHJF0691NZ159";
  let contractName = "contract_name";
  let functionName = "function_name";
  let args = [new TrueCV(), new FalseCV()];

  let payload = new ContractCallPayload(
    contractAddress, 
    contractName, 
    functionName,
    args
  );

  let deserialized = serializeDeserialize(payload, ContractCallPayload);
  expect(deserialized).toEqual(payload);
});

test('Smart contract payload serialization and deserialization', () => {
  let contractName = "contract_name";
  let codeBody = 
  "(define-map store ((key (buff 32))) ((value (buff 32))))" +
  "(define-public (get-value (key (buff 32)))" +
  "   (match (map-get? store ((key key)))" +
  "       entry (ok (get value entry))" +
  "       (err 0)))" +
  "(define-public (set-value (key (buff 32)) (value (buff 32)))" +
  "   (begin" +
  "       (map-set store ((key key)) ((value value)))" +
  "       (ok 'true)))";

  let payload = new SmartContractPayload( 
    contractName, 
    codeBody
  );

  let deserialized = serializeDeserialize(payload, SmartContractPayload);
  expect(deserialized.contractName!.toString()).toBe(contractName);
  expect(deserialized.codeBody!.toString()).toBe(codeBody);
});

test('Coinbase payload serialization and deserialization', () =>{
  let coinbaseBuffer = Buffer.alloc(COINBASE_BUFFER_LENGTH_BYTES, 0);
  coinbaseBuffer.write("coinbase buffer");

  let payload = new CoinbasePayload( 
    coinbaseBuffer
  );

  let deserialized = serializeDeserialize(payload, CoinbasePayload);
  expect(deserialized.coinbaseBuffer!.toString()).toBe(coinbaseBuffer.toString());
});

test('Post condition principal serialization and deserialization', () => {
  let standardPrincipalType = PrincipalType.Standard;
  let contractPrincipalType = PrincipalType.Contract;
  let address = "SP2JXKMSH007NPYAQHKJPQMAQYAD90NQGTVJVQ02B";
  let contractName = "principal-contract-name";

  let standardPrincipal = new StandardPrincipal(
    address
  );

  let standardDeserialized = serializeDeserialize(standardPrincipal, StandardPrincipal);
  expect(standardDeserialized.principalType).toBe(standardPrincipalType);
  expect(standardDeserialized.address.toString()).toBe(address);

  let contractPrincipal = new ContractPrincipal(
    address,
    contractName
  )

  let contractDeserialized = serializeDeserialize(contractPrincipal, ContractPrincipal);
  expect(contractDeserialized.principalType).toBe(contractPrincipalType);
  expect(contractDeserialized.address.toString()).toBe(address);
  expect(contractDeserialized.contractName.toString()).toBe(contractName);
});

test('STX post condition serialization and deserialization', () => {
  let postConditionType =  PostConditionType.STX;

  let standardPrincipalType = PrincipalType.Standard;
  let address = "SP2JXKMSH007NPYAQHKJPQMAQYAD90NQGTVJVQ02B";
  let standardPrincipal = new StandardPrincipal(
    address
  );
  
  let conditionCode = FungibleConditionCode.GreaterEqual;
  let amount = new BigNum(1000000);

  let postCondition = new STXPostCondition(
    standardPrincipal, 
    conditionCode, 
    amount
  );

  let deserialized = serializeDeserialize(postCondition, STXPostCondition);
  expect(deserialized.postConditionType).toBe(postConditionType);
  expect(deserialized.principal!.principalType).toBe(standardPrincipalType);
  expect(deserialized.principal!.address.toString()).toBe(address);
  expect(deserialized.conditionCode).toBe(conditionCode);
  expect(deserialized.amount!.toNumber()).toBe(amount.toNumber());
});

test('Fungible post condition serialization and deserialization', () => {
  let postConditionType =  PostConditionType.Fungible;

  let standardPrincipalType = PrincipalType.Standard;
  let address = "SP2JXKMSH007NPYAQHKJPQMAQYAD90NQGTVJVQ02B";
  let standardPrincipal = new StandardPrincipal(address);
  
  let conditionCode = FungibleConditionCode.GreaterEqual;
  let amount = new BigNum(1000000);

  let assetAddress = "SP2ZP4GJDZJ1FDHTQ963F0292PE9J9752TZJ68F21";
  let assetContractName = "contract_name";
  let assetName = "asset_name";
  let assetInfo = new AssetInfo(assetAddress, assetContractName, assetName);

  let postCondition = new FungiblePostCondition(
    standardPrincipal, 
    conditionCode, 
    amount, 
    assetInfo
  );

  let deserialized = serializeDeserialize(postCondition, FungiblePostCondition);
  expect(deserialized.postConditionType).toBe(postConditionType);
  expect(deserialized.principal!.principalType).toBe(standardPrincipalType);
  expect(deserialized.principal!.address.toString()).toBe(address);
  expect(deserialized.conditionCode).toBe(conditionCode);
  expect(deserialized.amount!.toNumber()).toBe(amount.toNumber());
  expect(deserialized.assetInfo!.address.toString()).toBe(assetAddress);
  expect(deserialized.assetInfo!.contractName.toString()).toBe(assetContractName);
  expect(deserialized.assetInfo!.assetName.toString()).toBe(assetName);
});

test('Non-fungible post condition serialization and deserialization', () => {
  let postConditionType =  PostConditionType.NonFungible;

  let contractPrincipalType = PrincipalType.Contract;
  let address = "SP2JXKMSH007NPYAQHKJPQMAQYAD90NQGTVJVQ02B";
  let contractName = "contract-name";
  let contractPrincipal = new ContractPrincipal(
    address,
    contractName
  );
  
  let conditionCode = NonFungibleConditionCode.Owns;

  let assetAddress = "SP2ZP4GJDZJ1FDHTQ963F0292PE9J9752TZJ68F21";
  let assetContractName = "contract_name";
  let assetName = "asset_name";
  let assetInfo = new AssetInfo(assetAddress, assetContractName, assetName);

  let nftAssetName = "nft_asset_name";

  let postCondition = new NonFungiblePostCondition(
    contractPrincipal, 
    conditionCode, 
    assetInfo,
    nftAssetName
  );

  let deserialized = serializeDeserialize(postCondition, NonFungiblePostCondition);
  expect(deserialized.postConditionType).toBe(postConditionType);
  expect(deserialized.principal!.principalType).toBe(contractPrincipalType);
  expect(deserialized.principal!.address.toString()).toBe(address);
  expect(deserialized.principal!.contractName.toString()).toBe(contractName);
  expect(deserialized.conditionCode).toBe(conditionCode);
  expect(deserialized.amount).toBe(undefined);
  expect(deserialized.assetInfo!.address.toString()).toBe(assetAddress);
  expect(deserialized.assetInfo!.contractName.toString()).toBe(assetContractName);
  expect(deserialized.assetInfo!.assetName.toString()).toBe(assetName);
  expect(deserialized.assetName!.toString()).toBe(nftAssetName);
});

test('Single spending condition serialization and deserialization', () => {
  let addressHashMode = AddressHashMode.SerializeP2PKH;
  let nonce = new BigNum(0);
  let feeRate = new BigNum(0);
  let pubKey = "03ef788b3830c00abe8f64f62dc32fc863bc0b2cafeb073b6c8e1c7657d9c2c3ab";
  let secretKey = "edf9aee84d9b7abc145504dde6726c64f369d37ee34ded868fabd876c26570bc01";
  let spendingCondition = new SingleSigSpendingCondition(addressHashMode, pubKey, nonce, feeRate);
  let emptySignature = MessageSignature.empty();

  let deserialized = serializeDeserialize(spendingCondition, SingleSigSpendingCondition);
  expect(deserialized.addressHashMode).toBe(addressHashMode);
  expect(deserialized.nonce!.toNumber()).toBe(nonce.toNumber());
  expect(deserialized.feeRate!.toNumber()).toBe(feeRate.toNumber());
  expect(deserialized.signature.toString()).toBe(emptySignature.toString());
});

test('STX token transfer transaction serialization and deserialization', () => {

  let transactionVersion = TransactionVersion.Testnet;
  let chainId = DEFAULT_CHAIN_ID;

  let anchorMode = AnchorMode.Any;
  let postConditionMode = PostConditionMode.Deny;

  let recipientAddress = "SP3FGQ8Z7JY9BWYZ5WM53E0M9NK7WHJF0691NZ159";
  let amount = new BigNum(2500000);
  let memo = "memo (not included";

  let payload = new TokenTransferPayload(
    recipientAddress,
    amount,
    memo
  )

  let addressHashMode = AddressHashMode.SerializeP2PKH;
  let nonce = new BigNum(0);
  let feeRate = new BigNum(0);
  let pubKey = "03ef788b3830c00abe8f64f62dc32fc863bc0b2cafeb073b6c8e1c7657d9c2c3ab";
  let pubKeyHash = hash_p2pkh(pubKey);
  let secretKey = "edf9aee84d9b7abc145504dde6726c64f369d37ee34ded868fabd876c26570bc01";
  let spendingCondition = new SingleSigSpendingCondition(addressHashMode, pubKey, nonce, feeRate);
  let authType = AuthType.Standard;
  let authorization = new StandardAuthorization(spendingCondition);

  let transaction = new StacksTransaction(
    transactionVersion,
    authorization,
    payload
  );

  let signer = new TransactionSigner(transaction);
  signer.signOrigin(new StacksPrivateKey(secretKey));
  let signature = '01051521ac2ac6e6123dcaf9dba000e0005d9855bcc1bc6b96aaf8b6a385238a2317' 
    + 'ab21e489aca47af3288cdaebd358b0458a9159cadc314cecb7dd08043c0a6d';

  let deserialized = serializeDeserialize(transaction, StacksTransaction);
  expect(deserialized.version).toBe(transactionVersion);
  expect(deserialized.chainId).toBe(chainId);
  expect(deserialized.auth!.authType).toBe(authType);
  expect(deserialized.auth!.spendingCondition!.addressHashMode).toBe(addressHashMode);
  expect(deserialized.auth!.spendingCondition!.nonce!.toNumber()).toBe(nonce.toNumber());
  expect(deserialized.auth!.spendingCondition!.feeRate!.toNumber()).toBe(feeRate.toNumber());
  expect(deserialized.anchorMode).toBe(anchorMode);
  expect(deserialized.postConditionMode).toBe(postConditionMode);
  expect(deserialized.postConditions.length).toBe(0);
  expect(deserialized.payload!.recipientAddress!.toString()).toBe(recipientAddress);
  expect(deserialized.payload!.amount!.toNumber()).toBe(amount.toNumber());
});

test('Make STX token transfer', () => {
  let recipientAddress = 'SP3FGQ8Z7JY9BWYZ5WM53E0M9NK7WHJF0691NZ159';
  let amount = new BigNum(12345);
  let feeRate = new BigNum(0);
  let nonce = new BigNum(0);
  let secretKey = "edf9aee84d9b7abc145504dde6726c64f369d37ee34ded868fabd876c26570bc01";
  let memo = "test memo";

  let transaction = makeSTXTokenTransfer(
    recipientAddress,
    amount,
    feeRate,
    nonce,
    secretKey,
    TransactionVersion.Mainnet,
    memo
  );

  let serialized = transaction.serialize().toString('hex');

  let tx = '0000000000040015c31b8c1c11c515e244b75806bac48d1399c775000000000000000000000000000' 
    + '00000000004ae1e7a04089e596377ab4a0f74dfbae05c615a8223f1896df0f28fc334dc794f6faed38abdb' 
    + 'c611a0f1816738016afa25b4478e607b4d2a58c3d07925f8e040302000000000016df0ba3e79792be7be5e' 
    + '50a370289accfc8c9e032000000000000303974657374206d656d6f0000000000000000000000000000000' 
    + '0000000000000000000';

  expect(serialized).toBe(tx);
});

test('Make smart contract deploy', () => {
  let contractName = 'kv-store';
  let code = fs.readFileSync('./tests/src/contracts/kv-store.clar').toString();

<<<<<<< HEAD
  let feeRate = new BigNum(0);
  let nonce = new BigNum(0);
  let secretKey = "edf9aee84d9b7abc145504dde6726c64f369d37ee34ded868fabd876c26570bc01";
=======
  let feeRate = BigInt(0);
  let nonce = BigInt(0);
>>>>>>> f7099832

  let transaction = makeSmartContractDeploy(contractName, code, feeRate, nonce, SECRET_KEY, TransactionVersion.Testnet);

  let serialized = transaction.serialize().toString('hex');

  let tx = '80000000000400e6c05355e0c990ffad19a5e9bda394a9c500342900000000000000000000000000000000000073d449aa44ede1bc30c757ccf6cf6119f19567728be8a7d160c188c101e4ad79654f5f2345723c962f5a465ad0e22a4237c456da46194945ae553d366eee9c4b03020000000001086b762d73746f72650000015628646566696e652d6d61702073746f72652028286b657920286275666620333229292920282876616c7565202862756666203332292929290a0a28646566696e652d7075626c696320286765742d76616c756520286b65792028627566662033322929290a20202020286d6174636820286d61702d6765743f2073746f72652028286b6579206b65792929290a2020202020202020656e74727920286f6b20286765742076616c756520656e74727929290a20202020202020202865727220302929290a0a28646566696e652d7075626c696320287365742d76616c756520286b65792028627566662033322929202876616c75652028627566662033322929290a2020202028626567696e0a2020202020202020286d61702d7365742073746f72652028286b6579206b6579292920282876616c75652076616c75652929290a2020202020202020286f6b2027747275652929290a';

  expect(serialized).toBe(tx);
});

test('Make contract-call', () => {
  let contractName = 'kv-store';
  let functionName = 'get-value';
  let buffer = Buffer.from('foo');
  let bufferCV = new BufferCV(buffer);

  let feeRate = BigInt(0);
  let nonce = BigInt(1);

  let transaction = makeContractCall(
    STACKS_ADDRESS,
    contractName,
    functionName,
    [bufferCV],
    feeRate,
    nonce,
    SECRET_KEY,
    TransactionVersion.Testnet
  );

  let serialized = transaction.serialize().toString('hex');

  let tx = '80000000000400e6c05355e0c990ffad19a5e9bda394a9c50034290000000000000001000000000000000000000847ecd645be0141ccbfe7ec25ff9ef1a00cb133623327e351dfb9adb7e09e8f304b0925a3be18f5b1984b2d929f425e5849955abde10f1634501a4e31ba3586030200000000021ae6c05355e0c990ffad19a5e9bda394a9c5003429086b762d73746f7265096765742d76616c7565000000010200000003666f6f';

  expect(serialized).toBe(tx);
});<|MERGE_RESOLUTION|>--- conflicted
+++ resolved
@@ -80,13 +80,12 @@
   BufferCV
 } from '../../src/clarity/clarityTypes';
 
-<<<<<<< HEAD
+
 import * as BigNum from 'bn.js';
-=======
+
 const SECRET_KEY = "e494f188c2d35887531ba474c433b1e41fadd8eb824aca983447fd4bb8b277a801";
 const PUBLIC_KEY = "02215340da140268f8a472af9c2b67952fe0a68337665482dae84886adea0945c1";
 const STACKS_ADDRESS = "ST3KC0MTNW34S1ZXD36JYKFD3JJMWA01M55DSJ4JE";
->>>>>>> f7099832
 
 test('Stacks public key and private keys', () => {
   let privKeyString = "edf9aee84d9b7abc145504dde6726c64f369d37ee34ded868fabd876c26570bc";
@@ -464,14 +463,8 @@
   let contractName = 'kv-store';
   let code = fs.readFileSync('./tests/src/contracts/kv-store.clar').toString();
 
-<<<<<<< HEAD
   let feeRate = new BigNum(0);
   let nonce = new BigNum(0);
-  let secretKey = "edf9aee84d9b7abc145504dde6726c64f369d37ee34ded868fabd876c26570bc01";
-=======
-  let feeRate = BigInt(0);
-  let nonce = BigInt(0);
->>>>>>> f7099832
 
   let transaction = makeSmartContractDeploy(contractName, code, feeRate, nonce, SECRET_KEY, TransactionVersion.Testnet);
 
