--- conflicted
+++ resolved
@@ -53,7 +53,6 @@
   SerializeP2WPKH = 0x02,
   /** MultiSigHashMode - hash160(segwit-program-00(public-keys)), same as bitcoin's p2sh-p2wsh */
   SerializeP2WSH = 0x03,
-<<<<<<< HEAD
 }
 
 enum AddressVersion {
@@ -61,8 +60,6 @@
   MainnetMultiSig = 20,
   TestnetSingleSig = 26,
   TestnetMultiSig = 21,
-=======
->>>>>>> db0d4c5d
 }
 
 enum PubKeyEncoding {
